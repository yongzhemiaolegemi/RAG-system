import json
from typing import Tuple
import uuid # 确保 uuid 被导入，用于流式处理中的 tool_call id 生成
import os

from openai import OpenAIError # 用于更精确地捕获 OpenAI 相关异常
import requests
from openai import OpenAI
from utils import config
import re
import json
from collections import defaultdict
import time

MODEL = "qwen3-235b-a22b-instruct-2507"
INITIAL_QUESTIONS_COUNT = 8 # 初始生成的问题数量
MAX_ADDITIONAL_QUESTIONS = 2 # 最多允许额外增加的问题数量
PERFORM_VERIFICATION = False # 是否执行验证报告的生成
SOURCE_DOCUMENTS_DIR = "./africa2024_raw_files/" # 源文档所在的目录
QUERY_PROMPT = "给出参考文献时，请忠实给出原文档名，不要翻译成中文，也不要把relation等误当作文档名。"
# TOPIC = "需要一个标题为：“非洲生物安全态势研判”的报告。字数大约在2000~3000字。分为三个章节：1.非洲生物安全态势 2.非洲生物安全风险点 3.对我国(中国)应对风险及加强非洲国际合作的建议"
# TOPIC = "需要一个标题为：“非洲生物安全态势研判”的报告。几百字即可"
TOPIC = '''
Prompt：非洲生物安全态势研判报告生成指令
请撰写一篇智库研究报告，标题为：
《非洲生物安全态势研判》
本报告面向政策研究机构内部参考，供政府部门领导研判决策使用。全文建议控制在 3000 字左右，内容要求如下：
________________________________________
📌 报告结构与内容指引
1️⃣ 非洲生物安全整体态势
•	概述非洲当前生物安全形势；
•	可包括传染病流行趋势、生物防控基础能力、关键机构作用、国际合作机制等方面；
•	引用 2024年 9 月以来的最新数据或正式报告支撑分析。
2️⃣ 当前面临的主要生物安全风险与深度分析
•	梳理主要风险类型，并提供实际案例或数据支持；
•	强调风险的系统性与持续性，指出短期内难以缓解的问题；
•	分析风险背后的结构性根源，可结合具体国家进行说明。
3️⃣ 中国应对策略与中非合作建议
•	建议应紧扣前述风险与问题，围绕战略定位、机制建设、能力提升、多边协同等方面提出；
•	所有建议应具备一定可行性与针对性；
•	可结合中国相关政策立场提出合作方向建议，避免泛泛而谈。
________________________________________
📌 写作风格与技术规范
•	使用政策研究风格语言，理性、专业、逻辑清晰；
•	引用权威数据与正式文件时请标注来源与时间；
•	缩略词请在首次出现时注明全称；
•	报告应避免空泛，突出问题导向与政策建议的适用性。
________________________________________
✅ 输出目标：
生成一篇逻辑清晰、数据充分、问题导向明确、建议具有可操作性的智库研究报告，可供政府部门领导研判使用。


'''


def post_to_openai_api(messages, model, stream=False, collect_stream=True, tools=None):
    try:
        client = OpenAI(
            api_key=config().django_llm_key,
            base_url=config().django_llm_url
        )
        
        # 构建API调用参数
        api_params = {
            "model": model,
            "messages": messages,
            # "extra_body": {"enable_thinking": True},
            "stream": stream,
        }
        
        # 如果提供了工具，添加到API调用中
        if tools:
            api_params["tools"] = tools
            api_params["tool_choice"] = "auto"

        print(f"调用API: {config().django_llm_url}")
        print(f"模型: {model}")
        print(f"消息数量: {len(messages)}")
        
        completion = client.chat.completions.create(**api_params)
        
    except Exception as api_error:
        print(f"API调用错误详情: {str(api_error)}")
        print(f"API URL: {config().django_llm_url}")
        print(f"API Key: {config().django_llm_key[:20]}...")
        raise api_error
    
    if stream:
        if collect_stream:
            # 收集所有流式数据并拼接
            collected_content = ""
            tool_calls = []
            full_response = None
            
            for chunk in completion:
                if chunk.choices and len(chunk.choices) > 0:
                    choice = chunk.choices[0]
                    delta = choice.delta
                    
                    # 收集内容
                    if hasattr(delta, 'content') and delta.content:
                        collected_content += delta.content
                    
                    # 收集工具调用
                    if hasattr(delta, 'tool_calls') and delta.tool_calls:
                        for tool_call in delta.tool_calls:
                            if tool_call.index >= len(tool_calls):
                                tool_calls.extend([None] * (tool_call.index + 1 - len(tool_calls)))
                            
                            if tool_calls[tool_call.index] is None:
                                tool_calls[tool_call.index] = {
                                    "id": tool_call.id or f"call_{uuid.uuid4().hex[:8]}",
                                    "type": "function",
                                    "function": {
                                        "name": tool_call.function.name or "",
                                        "arguments": tool_call.function.arguments or ""
                                    }
                                }
                            else:
                                # 追加参数
                                if tool_call.function.arguments:
                                    tool_calls[tool_call.index]["function"]["arguments"] += tool_call.function.arguments
                    
                    # 保存最后一个chunk作为模板
                    full_response = chunk.model_dump()
            
            # 构建完整响应
            if full_response:
                choice_data = {
                    "index": 0,
                    "message": {
                        "role": "assistant",
                        "content": collected_content if collected_content else None,
                    },
                    "finish_reason": "stop"
                }
                
                # 如果有工具调用，添加到响应中
                if tool_calls and any(tc for tc in tool_calls):
                    choice_data["message"]["tool_calls"] = [tc for tc in tool_calls if tc]
                    choice_data["finish_reason"] = "tool_calls"
                
                full_response["choices"] = [choice_data]
                
            return full_response or {
                "choices": [{
                    "index": 0,
                    "message": {
                        "role": "assistant", 
                        "content": collected_content if collected_content else None
                    },
                    "finish_reason": "stop"
                }]
            }
        else:
            # 返回生成器函数用于流式响应
            def generate():
                for chunk in completion:
                    chunk_data = chunk.model_dump()
                    yield f"data: {json.dumps(chunk_data)}\n\n"
                yield "data: [DONE]\n\n"
            return generate()
    else:
        # 非流式响应，直接返回字典
        return completion.model_dump()

<<<<<<< HEAD
def send_query_to_RAG_server(query: str, mode: str = "naive", url: str = config().lightrag_service_url) -> Tuple[str, str] :
=======
def send_query_to_RAG_server(query: str, mode: str = "hybrid", url: str = config().lightrag_service_url,user_prompt='') -> Tuple[str, str] :
>>>>>>> f0b1548a
    """向RAG服务器发送查询"""
    # POST to url
    # {
    #     "message": "你的查询问题",
    #     "mode": "查询模式"
    # }
    data = {
        "message": query,
        "mode": mode,
        'user_prompt':user_prompt,
        "deep_research": True  # 标明这个query请求是在进行deep research的过程中发出的，这样的话rag系统在生成内容时，将不会在结尾处完整列出参考文献
    }
    response = requests.post(url, json=data)
    return response.json()["result"], response.json()["log_file_path"]


class ResearchAgent:

    def __init__(self, topic, model_name="gpt-4.1-ca", initial_questions=INITIAL_QUESTIONS_COUNT, max_extra_questions=MAX_ADDITIONAL_QUESTIONS):

        self.state = {
            "original_topic": topic,
            "question_list": [],
            "completed_qa_pairs": [],
            "research_log": [], # 可选：记录研究过程
            "added_questions_count": 0 # 记录额外增加的问题数量
        }
        self.model = model_name
        self.initial_questions_count = initial_questions
        self.max_additional_questions = max_extra_questions

    def _call_llm(self, system_prompt, user_prompt, tools=None):
        messages = [
            {"role": "system", "content": system_prompt},
            {"role": "user", "content": user_prompt}
        ]
        
        try:
            response = post_to_openai_api(messages, self.model, stream=False, tools=tools)
            
            content = response['choices'][0]['message'].get('content')
            if content:
                return content.strip()
            else:
                print("警告: LLM响应中没有内容。")
                return ""
        except (OpenAIError, KeyError, IndexError) as e:
            print(f"调用LLM时出错: {e}")
            return "" # 或者返回一个表示失败的特殊字符串

    def _parse_json_from_llm_response(self, response_text):
        if not response_text:
            return []
        try:
            return json.loads(response_text)
        except json.JSONDecodeError:
            start_marker = "```json"
            end_marker = "```"
            start_index = response_text.find(start_marker)
            end_index = response_text.rfind(end_marker)
            
            if start_index != -1 and end_index != -1 and start_index < end_index:
                json_str = response_text[start_index + len(start_marker):end_index].strip()
                try:
                    return json.loads(json_str)
                except json.JSONDecodeError:
                    print(f"无法解析JSON代码块: {json_str}")
                    return []
            else:
                print(f"LLM响应格式不正确，无法找到JSON数组: {response_text}")
                return []

    def plan_research(self):
        print("--- 阶段一：规划研究 ---")
        system_prompt = (
            "你是一位资深行业研究员。你的任务是将复杂的研究主题分解为一系列具体、清晰、可独立回答的问题。"
            "这些问题将用于从知识库中检索信息。"
        )
        user_prompt = (
            f"研究主题是：{self.state['original_topic']}\n\n"
            f"请设计一个全面的研究大纲，并将其分解为 {self.initial_questions_count} 个核心问题。"
            "问题应覆盖主题的各个方面，逻辑清晰，表述明确。"
            "请严格按照以下格式返回：一个包含问题的JSON数组，不要有其他任何文字或解释。"
            "例如: [\"问题1？\", \"问题2？\", ...]"
        )

        response_text = self._call_llm(system_prompt, user_prompt)
        question_list = self._parse_json_from_llm_response(response_text)

        if not question_list:
            print("警告：未能从LLM获取有效的初始问题列表。研究可能无法继续。")
            exit()
            question_list = [f"关于{self.state['original_topic']}的关键问题是什么？"]

        self.state['question_list'] = question_list
        print(f"已生成初始问题列表 ({len(question_list)} 个问题)。")

    def execute_and_reflect(self):
        print("\n--- 阶段二：迭代研究与反思 ---")
        iteration = 1
        while self.state['question_list']:
            print(f"\n--- 迭代 {iteration} ---")
            current_question = self.state['question_list'].pop(0) # 取出第一个问题
            print(f"正在研究问题: {current_question}")

            try:
<<<<<<< HEAD
                rag_answer, log_file_path = send_query_to_RAG_server(QUERY_PROMPT + current_question, mode="naive")
=======
                rag_answer, log_file_path = send_query_to_RAG_server(current_question, user_prompt=QUERY_PROMPT)
>>>>>>> f0b1548a
                print(f"RAG回答: {rag_answer[:100]}...") # 打印部分回答作为反馈
            except Exception as e:
                print(f"调用RAG服务时出错: {e}")
                rag_answer = "未能从知识库获取相关信息。" # 默认回答

            self.state['completed_qa_pairs'].append({
                "question": current_question,
                "answer": rag_answer,
                "log_path": log_file_path
            })

            system_prompt = (
                "你是一位研究策略师。你的任务是根据已收集的信息，动态优化后续的研究计划。"
                "你需要审视当前的问题列表，并根据新获得的知识对其进行修改、添加或删除。"
            )
            
            formatted_qa = "\n".join([f"Q: {pair['question']}\nA: {pair['answer']}\n" for pair in self.state['completed_qa_pairs']])
            formatted_todo = "\n".join([f"{i+1}. {q}" for i, q in enumerate(self.state['question_list'])])

            remaining_allowed = self.max_additional_questions - self.state['added_questions_count']
            user_prompt = (
                f"原始研究主题: {self.state['original_topic']}\n\n"
                f"我们已经完成的研究问答:\n{formatted_qa}\n\n"
                f"我们接下来计划研究的问题列表:\n{formatted_todo}\n\n"
                "请基于以上信息，对剩余的问题列表进行优化。\n"
                "你可以：\n"
                "1. 修改现有问题，使其更深入或更准确。\n"
                "2. 添加由新信息启发的新问题。\n"
                "3. 删除已经解答或不再相关的问题。\n"
                f"注意：你最多还可以添加 {remaining_allowed} 个新问题。\n"
                "确保最终问题列表逻辑连贯、无重复，并能支撑一份完整的报告。\n"
                "请严格按照以下格式返回：一个包含更新后问题的JSON数组，不要有其他任何文字或解释。"
                "例如: [\"修改后的问题1？\", \"新问题？\", ...]"
            )

            response_text = self._call_llm(system_prompt, user_prompt)
            updated_question_list = self._parse_json_from_llm_response(response_text)

            if updated_question_list is not None: # 即使是空列表也是有效的更新
                # 限制可以添加的新问题数量
                questions_before_reflection = len(self.state['question_list'])
                newly_added_count = len(updated_question_list) - questions_before_reflection

                if newly_added_count > 0:
                    if self.state['added_questions_count'] >= self.max_additional_questions:
                        print(f"警告：已达到额外问题上限({self.max_additional_questions})，新问题将被忽略。")
                        updated_question_list = updated_question_list[:questions_before_reflection]
                    else:
                        allowed_new = self.max_additional_questions - self.state['added_questions_count']
                        if newly_added_count > allowed_new:
                            print(f"警告：本次新增问题过多，只保留 {allowed_new} 个。")
                            updated_question_list = updated_question_list[:questions_before_reflection + allowed_new]
                            self.state['added_questions_count'] = self.max_additional_questions
                        else:
                            self.state['added_questions_count'] += newly_added_count
                
                print(f"反思后，问题列表已更新 (剩余 {len(updated_question_list)} 个问题)。")
                self.state['question_list'] = updated_question_list
            else:
                print("警告：反思阶段未能获取有效的更新后问题列表，将保留当前列表。")
            
            iteration += 1

        print("\n--- 阶段二完成：所有问题均已研究完毕。---")

    def synthesize_report(self):
        print("\n--- 阶段三：综合生成报告 ---")
        if not self.state['completed_qa_pairs']:
            print("没有收集到任何信息，无法生成报告。")
            return "无法生成报告：未收集到任何信息。"

        system_prompt = (
            "你是一位专业的报告撰写专家。你的任务是根据提供的原始主题和一系列问答对，撰写一份结构清晰、逻辑严谨、内容详实的最终研究报告。"
        )
        
        # 格式化所有QA对作为报告素材
        formatted_qa = "\n\n".join([
            f"**问题 {i+1}:** {pair['question']}\n\n**回答:** {pair['answer']}" 
            for i, pair in enumerate(self.state['completed_qa_pairs'])
        ])

        user_prompt = (
            f"原始研究主题: {self.state['original_topic']}\n\n"
            f"根据以下研究资料撰写报告：\n\n{formatted_qa}\n\n"
            "要求：\n"
            "1. 报告应包含引言、主体和结论。\n"
            "2. 主体部分应逻辑清晰地组织信息，可以分章节。\n"
            "3. 语言流畅、专业。\n"
            "4. 直接输出报告正文，无需额外说明。\n"
            "5. 每个大章节下面建议布置2~4个小节，视信息丰富程度而定。\n"
            "6. 每个小节的主体是1~2段内容丰富、语言连续的段落，请不要大量分点。\n"
            "7. 尽量多出现一些和时间有关的叙述，用以提升报告的时效性。例如xxxx年xx月这种。\n"
            "8. 在句子后标注引用来自哪个问题的回复。如，如果是来自问题1的回复中的[DC #16]，那么就在句子后面标注[Q #1, DC #16]。如果有多个来源，可以写成[Q #1, DC #4-6 #15 #17]这种。如果一个句子涉及到两个及以上的问题的回复，例如同时涉及到了第一个问题的回复和第二个问题的回复，那么可以写成[Q #1, DC #3; Q #2, DC #3 #5]这种。Q的后面必须带有DC，禁止出现[Q #x] [Q #8; DC #3 #7 #10]这种只有问题编号却无实际内容或者只有内容没有问题编号的标注。"
        )

        final_report = self._call_llm(system_prompt, user_prompt)
        print("\n--- 阶段三完成：报告已生成。---")
        return final_report

    def _post_process_report_and_add_references(self, raw_report, references_map):
        """
        后处理报告：将引用标记转换为数字序号，并生成参考文献列表
        """
        print("\n--- 开始后处理报告：转换引用格式和生成参考文献 ---")
        
        # 初始化
        # references_map = {}  # 文档名 -> 引用序号
        citation_counter = 1
        question_log_data = {}  # 问题序号 -> 日志JSON数据
        
        # 预加载所有日志数据
        for i, qa_pair in enumerate(self.state['completed_qa_pairs']):
            question_num = i + 1  # 问题序号从1开始
            log_path = qa_pair.get('log_path')
            
            if log_path:
                try:
                    with open(log_path, 'r', encoding='utf-8') as f:
                        question_log_data[question_num] = json.load(f)
                    print(f"已加载问题 {question_num} 的日志数据")
                except (FileNotFoundError, json.JSONDecodeError, Exception) as e:
                    print(f"警告：无法读取问题 {question_num} 的日志文件 {log_path}: {e}")
                    question_log_data[question_num] = None
        
        def extract_file_paths_from_citation(citation_match):
            """解析单个引用标记并返回对应的文档名列表"""
            citation_text = citation_match.group(0)  # 完整的匹配文本，如 [Q #1, E #16, R #15]
            
            try:
                # 移除方括号
                inner_text = citation_text[1:-1]  # 去掉 [ 和 ]
                
                # 按分号分割不同的问题组，如 "Q #1, R #3; Q #2, R #3 #5"
                question_groups = [group.strip() for group in inner_text.split(';')]
                
                all_file_paths = set()  # 使用set去重
                
                for group in question_groups:
                    # 解析每个问题组，如 "Q #1, E #16, R #15"
                    parts = [part.strip() for part in group.split(',')]
                    
                    current_question = None
                    for part in parts:
                        if part.startswith('Q #'):
                            # 提取问题序号
                            current_question = int(part.replace('Q #', ''))
                        elif current_question and current_question in question_log_data:
                            # 处理实体/关系/文本单元引用
                            log_data = question_log_data[current_question]
                            if log_data:
                                file_paths = self._extract_file_paths_from_part(part, log_data)
                                all_file_paths.update(file_paths)
                
                return list(all_file_paths)
                
            except Exception as e:
                print(f"警告：解析引用标记 {citation_text} 时出错: {e}")
                return []
        
        def replace_citation(match):
            """替换函数：将旧引用格式转换为新的数字格式"""
            nonlocal citation_counter
            
            # 获取当前引用对应的所有文档名
            file_paths = extract_file_paths_from_citation(match)
            
            # 为每个文档名分配序号
            citation_numbers = []
            for file_path in sorted(set(file_paths)):  # 去重并排序
                if file_path not in references_map:
                    references_map[file_path] = citation_counter
                    citation_counter += 1
                citation_numbers.append(references_map[file_path])
            
            # 生成新的引用格式
            if citation_numbers:
                citation_numbers.sort()
                if len(citation_numbers) == 1:
                    return f"[{citation_numbers[0]}]"
                else:
                    return f"[{', '.join(map(str, citation_numbers))}]"
            else:
                return match.group(0)  # 如果无法解析，保持原样
        
        # 使用正则表达式查找和替换所有引用标记
        citation_pattern = r'\[Q #[^\]]+\]'
        processed_report = re.sub(citation_pattern, replace_citation, raw_report)
        
        # 生成参考文献列表
        if references_map:
            # 按序号排序
            sorted_references = sorted(references_map.items(), key=lambda x: x[1])
            
            references_section = "\n\n## 参考文献\n\n"
            for doc_name, ref_num in sorted_references:
                references_section += f"[{ref_num}] {doc_name}\n"
            
            processed_report += references_section
            print(f"已生成 {len(references_map)} 个参考文献")
        
        return processed_report
    
    def _extract_file_paths_from_part(self, part, log_data):
        """从引用部分提取文档路径"""
        file_paths = set()
        
        try:
            if part.startswith('E #'):
                # 处理实体引用，如 "E #16" 或 "E #14-16"
                ids = self._parse_id_range(part.replace('E #', ''))
                entities = log_data.get('entities', [])
                for entity in entities:
                    if str(entity.get('id', '')) in ids:
                        file_path = entity.get('file_path')
                        if file_path:
                            file_paths.update(path.strip() for path in file_path.split(';') if path.strip())
            
            elif part.startswith('R #'):
                # 处理关系引用，如 "R #15" 或 "R #15 #17"  
                ids = self._parse_id_list(part.replace('R #', ''))
                relations = log_data.get('relations', [])
                for relation in relations:
                    if str(relation.get('id', '')) in ids:
                        file_path = relation.get('file_path')
                        if file_path:
                            file_paths.update(path.strip() for path in file_path.split(';') if path.strip())
            
            elif part.startswith('DC #'):
                # 处理文本单元引用
                ids = self._parse_id_list(part.replace('DC #', ''))
                text_units = log_data.get('text_units', [])
                for text_unit in text_units:
                    if str(text_unit.get('id', '')) in ids:
                        file_path = text_unit.get('file_path')
                        if file_path:
                            file_paths.update(path.strip() for path in file_path.split(';') if path.strip())
        
        except Exception as e:
            print(f"警告：解析引用部分 {part} 时出错: {e}")
        
        return file_paths
    
    def _parse_id_range(self, id_str):
        """解析ID范围，如 '14-16' -> ['14', '15', '16']"""
        ids = set()
        if '-' in id_str:
            try:
                start, end = map(int, id_str.split('-'))
                ids.update(str(i) for i in range(start, end + 1))
            except ValueError:
                ids.add(id_str)
        else:
            ids.add(id_str)
        return ids
    
    def _parse_id_list(self, id_str):
        """解析ID列表，如 '15 #17' -> ['15', '17']"""
        # 移除所有 # 符号并按空格分割
        cleaned = id_str.replace('#', '')
        return set(cleaned.split())

    def verify_report(self, report_text):
        """
        验证报告中的引用是否与原文相符。

        Args:
            report_text (str): 完整的报告文本。

        Returns:
            str: 验证结果报告。
        """
        print("\n--- 阶段四：验证报告内容 ---")

        # 1. 解析报告，提取正文和引用
        # 假设报告结构是：主题、正文、参考文献
        try:
            # 移除主题和参考文献，只保留正文
            body_text = report_text.split("\n\n## 参考文献\n\n")[0]
            if self.state['original_topic'] in body_text:
                body_text = body_text.replace(f"研究主题：{self.state['original_topic']}\n\n", "")

            # 提取所有引用标记及其所在段落
            # 使用正则表达式查找所有带引用的段落
            # 一个段落被定义为被换行符包围的文本块
            paragraphs = [p.strip() for p in body_text.split('\n\n') if p.strip()]
            citations = defaultdict(list)
            citation_pattern = r'\[(\d+(?:,\s*\d+)*)\]'

            for para in paragraphs:
                matches = re.findall(citation_pattern, para)
                if matches:
                    # 清理段落，移除引用标记，以便发送给LLM
                    cleaned_para = re.sub(citation_pattern, '', para).strip()
                    for match in matches:
                        # 一个引用标记可能包含多个数字，例如 [1, 2]
                        ref_numbers = [int(n.strip()) for n in match.split(',')]
                        for ref_num in ref_numbers:
                            citations[ref_num].append(cleaned_para)

        except Exception as e:
            return f"解析报告时出错: {e}"

        # 2. 构建验证任务并调用LLM
        verification_results = []
        # 反转 references_map 以便通过引用序号查找文档名
        ref_map = {v: k for k, v in self.references_map.items()}

        for ref_num, paras in citations.items():
            doc_name = ref_map.get(ref_num)
            if not doc_name:
                verification_results.append({
                    "document": f"文档序号 {ref_num}",
                    "status": "无法找到源文档",
                    "details": "",
                    "paragraphs": paras
                })
                continue

            # 从指定目录读取源文档内容
            source_content = f"无法加载源文档 '{doc_name}' 的内容。"
            try:
                # 确保文件名安全，防止目录遍历攻击
                safe_doc_name = os.path.basename(doc_name)
                doc_path = os.path.join(SOURCE_DOCUMENTS_DIR, safe_doc_name + '.txt')
                
                if os.path.exists(doc_path):
                    with open(doc_path, 'r', encoding='utf-8') as f:
                        source_content = f.read()
                else:
                    print(f"警告: 源文件未找到: {doc_path}")
                    verification_results.append({
                        "document": doc_name,
                        "status": "源文件未找到",
                        "path": doc_path,
                        "details": f"尝试定位的源文档未找到: {doc_path}",
                        "paragraphs": paras
                    })
                    continue

            except Exception as e:
                print(f"读取源文件 {doc_name} 时出错: {e}")


            system_prompt = (
                "你是一位严谨的事实核查员。你的任务是判断所提供的段落内容是否与源文档内容一致。"
                "请仔细阅读源文档和段落，然后给出你的判断。"
                "判断结果必须是以下三种之一：True（符合事实）、False（违反事实）、Irrelevant（不相关）。"
                "不要返回任何其他多余的文字或解释。"
            )
            joined_paras = '\n\n'.join(paras)
            user_prompt = (
                f"源文档内容:\n--- --- --- --- ---\n{source_content}\n--- --- --- --- ---\n\n"
                f"待验证段落:\n--- --- --- --- ---\n{joined_paras}\n--- --- --- --- ---"
            )

            retry_count = 0
            while retry_count < 3:
                response = self._call_llm(system_prompt, user_prompt)
                if response in ["True", "False", "Irrelevant"]:
                    status = response
                    details = ""
                    if status in ["False", "Irrelevant"]:
                        # 追问原因
                        reason_prompt_system = "你是一位深入的分析师。请解释为什么前面的段落被判断为违反事实或不相关。请提供具体理由。"
                        reason_prompt_user = (
                            f"源文档内容:\n{source_content}\n\n"
                            f"段落:\n{joined_paras}\n\n"
                            f"判断结果: {status}"
                        )
                        details = self._call_llm(reason_prompt_system, reason_prompt_user)
                    
                    verification_results.append({
                        "document": doc_name,
                        "status": status,
                        "paragraphs": paras,
                        "details": details
                    })
                    break
                else:
                    retry_count += 1
            
            if retry_count == 3:
                verification_results.append({
                    "document": doc_name,
                    "status": "模型无法判断",
                    "paragraphs": paras,
                    "details": f"模型在3次尝试后仍未返回有效结果。最后一次返回值为: {response}"
                })

        # 3. 生成并保存验证报告
        report = "# 研究报告内容验证结果\n\n"
        issues = [res for res in verification_results if res['status'] != 'True']

        if not issues:
            report += "所有内容均已通过验证，未发现问题。\n"
        else:
            report += f"共发现 {len(issues)} 个问题。\n\n"
            for issue in issues:
                if issue['status'] in ["源文件未找到", "无法找到源文档"]:
                    report += f"## 未找到源文档: {issue['document']}\n"
                    if issue.get('path'):
                        report += f"- **尝试定位路径**: {issue['path']}\n"
                    if issue.get('details'):
                        report += f"- **详情**: {issue['details']}\n"
                    report += "- **相关段落**:\n"
                    for para in issue['paragraphs']:
                        report += f"  - {para}\n"
                    report += "\n"
                else:
                    report += f"## 文档: {issue['document']}\n"
                    report += f"- **状态**: {issue['status']}\n"
                    if issue['details']:
                        report += f"- **详情**: {issue['details']}\n"
                    report += "- **相关段落**:\n"
                    for para in issue['paragraphs']:
                        report += f"  - {para}\n"
                    report += "\n"
        
        return report

    def run(self):
        print(f"开始针对 '{self.state['original_topic']}' 进行研究...")
        self.plan_research()
        self.execute_and_reflect()
        raw_report = self.synthesize_report()
        
        # 在生成原始报告后，进行后处理以添加引用
        self.references_map = {} # 初始化引用映射
        processed_report = self._post_process_report_and_add_references(raw_report, self.references_map)
        
        if PERFORM_VERIFICATION:
            # 验证报告内容
            verification_report = self.verify_report(processed_report)
            
            # 将验证报告保存到文件
            try:
                timestamp = time.time()
                verification_filename = f"verification_report_{timestamp}.md"
                with open(verification_filename, 'w', encoding='utf-8') as f:
                    f.write(verification_report)
                print(f"\n--- 验证报告已成功保存至文件: {verification_filename} ---")
            except IOError as e:
                print(f"错误：无法将验证报告写入文件 {verification_filename}。错误信息: {e}")

        return raw_report, processed_report

if __name__ == "__main__":
    
    topic = TOPIC
    # 使用了新的参数来初始化 ResearchAgent
    agent = ResearchAgent(
        topic=topic, 
        model_name=MODEL,
        initial_questions=INITIAL_QUESTIONS_COUNT,
        max_extra_questions=MAX_ADDITIONAL_QUESTIONS
    )
    
    try:
        raw_report, report = agent.run()
        print("\n\n========== 最终研究报告 ==========\n")
        print(report)

        # 将报告保存到文件中
        timestamp = time.time()
        timestamp_str = str(timestamp)
        report_filename = f"research_report_{timestamp_str}.txt"
        raw_report_filename = f"raw_research_report_{timestamp_str}.txt"
        try:
            with open(report_filename, 'w', encoding='utf-8') as f:
                f.write(f"研究主题：{topic}\n\n")
                f.write(report)
            print(f"\n--- 报告已成功保存至文件: {report_filename} ---")
        except IOError as e:
            print(f"错误：无法将报告写入文件 {report_filename}。错误信息: {e}")
        try:
            with open(raw_report_filename, 'w', encoding='utf-8') as f:
                f.write(f"研究主题：{topic}\n\n")
                f.write(raw_report)
            print(f"\n--- 原始报告已成功保存至文件: {raw_report_filename} ---")
        except IOError as e:
            print(f"错误：无法将报告写入文件 {raw_report_filename}。错误信息: {e}")

    except Exception as e:
        print(f"研究流程执行出错: {e}")
<|MERGE_RESOLUTION|>--- conflicted
+++ resolved
@@ -164,11 +164,7 @@
         # 非流式响应，直接返回字典
         return completion.model_dump()
 
-<<<<<<< HEAD
-def send_query_to_RAG_server(query: str, mode: str = "naive", url: str = config().lightrag_service_url) -> Tuple[str, str] :
-=======
 def send_query_to_RAG_server(query: str, mode: str = "hybrid", url: str = config().lightrag_service_url,user_prompt='') -> Tuple[str, str] :
->>>>>>> f0b1548a
     """向RAG服务器发送查询"""
     # POST to url
     # {
@@ -275,11 +271,7 @@
             print(f"正在研究问题: {current_question}")
 
             try:
-<<<<<<< HEAD
-                rag_answer, log_file_path = send_query_to_RAG_server(QUERY_PROMPT + current_question, mode="naive")
-=======
-                rag_answer, log_file_path = send_query_to_RAG_server(current_question, user_prompt=QUERY_PROMPT)
->>>>>>> f0b1548a
+                rag_answer, log_file_path = send_query_to_RAG_server(current_question, user_prompt=QUERY_PROMPT, mode = "naive")
                 print(f"RAG回答: {rag_answer[:100]}...") # 打印部分回答作为反馈
             except Exception as e:
                 print(f"调用RAG服务时出错: {e}")
