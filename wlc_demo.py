import os
import asyncio
import logging
import logging.config
from lightrag import LightRAG, QueryParam
from lightrag.llm.openai import openai_complete, openai_embed
from lightrag.kg.shared_storage import initialize_pipeline_status
from lightrag.utils import logger, set_verbose_debug
from functools import wraps
import time
from utils import config



# grok-3
os.environ["OPENAI_API_KEY"] = config().lightrag_llm_key
os.environ["OPENAI_API_BASE"] = config().lightrag_llm_url

def timeit_decorator(func):
    """用于测量函数执行时间的装饰器"""
    @wraps(func)
    async def async_wrapper(*args, **kwargs):
        start_time = time.time()
        result = await func(*args, **kwargs)
        end_time = time.time()
        print(f"[TIMING] {func.__name__} 耗时: {end_time - start_time:.4f}秒")
        return result
    
    @wraps(func)
    def sync_wrapper(*args, **kwargs):
        start_time = time.time()
        result = func(*args, **kwargs)
        end_time = time.time()
        print(f"[TIMING] {func.__name__} 耗时: {end_time - start_time:.4f}秒")
        return result
     
    if asyncio.iscoroutinefunction(func):
        return async_wrapper
    else:
        return sync_wrapper



def configure_logging():
    """Configure logging for the application"""

    # Reset any existing handlers to ensure clean configuration
    for logger_name in ["uvicorn", "uvicorn.access", "uvicorn.error", "lightrag"]:
        logger_instance = logging.getLogger(logger_name)
        logger_instance.handlers = []
        logger_instance.filters = []

    # Get log directory path from environment variable or use current directory
    log_dir = os.getenv("LOG_DIR", os.getcwd())
    log_file_path = os.path.abspath(os.path.join(log_dir, "lightrag_demo.log"))

    print(f"\nLightRAG demo log file: {log_file_path}\n")
    os.makedirs(os.path.dirname(log_dir), exist_ok=True)

    # Get log file max size and backup count from environment variables
    log_max_bytes = int(os.getenv("LOG_MAX_BYTES", 10485760))  # Default 10MB
    log_backup_count = int(os.getenv("LOG_BACKUP_COUNT", 5))  # Default 5 backups

    logging.config.dictConfig(
        {
            "version": 1,
            "disable_existing_loggers": False,
            "formatters": {
                "default": {
                    "format": "%(levelname)s: %(message)s",
                },
                "detailed": {
                    "format": "%(asctime)s - %(name)s - %(levelname)s - %(message)s",
                },
            },
            "handlers": {
                "console": {
                    "formatter": "default",
                    "class": "logging.StreamHandler",
                    "stream": "ext://sys.stderr",
                },
                "file": {
                    "formatter": "detailed",
                    "class": "logging.handlers.RotatingFileHandler",
                    "filename": log_file_path,
                    "maxBytes": log_max_bytes,
                    "backupCount": log_backup_count,
                    "encoding": "utf-8",
                },
            },
            "loggers": {
                "lightrag": {
                    "handlers": ["console", "file"],
                    "level": "INFO",
                    "propagate": False,
                },
            },
        }
    )

    # Set the logger level to INFO
    logger.setLevel(logging.INFO)
    # Enable verbose debug if needed
    set_verbose_debug(os.getenv("VERBOSE_DEBUG", "false").lower() == "true")





async def initialize_rag():
    WORKING_DIR = config().lightrag_working_dir
    if not os.path.exists(WORKING_DIR):
        os.makedirs(WORKING_DIR)
    rag = LightRAG(
        working_dir=WORKING_DIR,
        embedding_func=openai_embed,
        llm_model_func=openai_complete,
        llm_model_name=config().lightrag_llm_model,
    )

    await rag.initialize_storages()
    await initialize_pipeline_status()

    return rag


@timeit_decorator
async def main(input_str,mode='hybrid'):
    WORKING_DIR = config().lightrag_working_dir
    KNOWLEDGE_BASE_FILE = config().lightrag_knowledge_base_file
    # Check if OPENAI_API_KEY environment variable exists
    if not os.getenv("OPENAI_API_KEY"):
        print(
            "Error: OPENAI_API_KEY environment variable is not set. Please set this variable before running the program."
        )
        print("You can set the environment variable by running:")
        print("  export OPENAI_API_KEY='your-openai-api-key'")
        return  # Exit the async function

    try:
        # Clear old data files
        files_to_delete = [
            # "graph_chunk_entity_relation.graphml",
            # "kv_store_doc_status.json",
            # "kv_store_full_docs.json",
            # "kv_store_text_chunks.json",
            # "vdb_chunks.json",
            # "vdb_entities.json",
            # "vdb_relationships.json",
        ]

        for file in files_to_delete:
            file_path = os.path.join(WORKING_DIR, file)
            if os.path.exists(file_path):
                os.remove(file_path)
                print(f"Deleting old file:: {file_path}")

        # Initialize RAG instance
        rag = await initialize_rag()

        # Test embedding function
        test_text = ["This is a test string for embedding."]
        embedding = await rag.embedding_func(test_text)
        embedding_dim = embedding.shape[1]
        print("\n=======================")
        print("Test embedding function")
        print("========================")
        print(f"Test dict: {test_text}")
        print(f"Detected embedding dimension: {embedding_dim}\n\n")

        with open(KNOWLEDGE_BASE_FILE, "r", encoding="utf-8") as f:
            await rag.ainsert(f.read())
        result_list = []
        
        print("Query mode: ", mode)  # for m in ['naive', 'local', 'global', 'hybrid']: 

        str = await rag.aquery(
            input_str, param=QueryParam(mode=mode)
        )
        result_list.append(str)
        print(str)
        return result_list
            
    except Exception as e:
        print(f"An error occurred: {e}")
    finally:
        if rag:
            await rag.finalize_storages()


def run_demo(str,mode='hybrid'):
    # Configure logging before running the main function
    configure_logging()
    print("\n============ Initializing RAG storage ============")
    res = asyncio.run(main(str,mode))
    print("\nDone!")
    return res

if __name__ == "__main__":
    configure_logging()
    print("\n============ Initializing RAG storage ============")
<<<<<<< HEAD
    res = asyncio.run(main("请讲讲 Scrooge 的人物关系"))
=======
    res = asyncio.run(main("描述一下非洲生物安全态势"))
>>>>>>> 5d1ce6bc
    print("\nDone! ")

<|MERGE_RESOLUTION|>--- conflicted
+++ resolved
@@ -1,208 +1,204 @@
-import os
-import asyncio
-import logging
-import logging.config
-from lightrag import LightRAG, QueryParam
-from lightrag.llm.openai import openai_complete, openai_embed
-from lightrag.kg.shared_storage import initialize_pipeline_status
-from lightrag.utils import logger, set_verbose_debug
-from functools import wraps
-import time
-from utils import config
-
-
-
-# grok-3
-os.environ["OPENAI_API_KEY"] = config().lightrag_llm_key
-os.environ["OPENAI_API_BASE"] = config().lightrag_llm_url
-
-def timeit_decorator(func):
-    """用于测量函数执行时间的装饰器"""
-    @wraps(func)
-    async def async_wrapper(*args, **kwargs):
-        start_time = time.time()
-        result = await func(*args, **kwargs)
-        end_time = time.time()
-        print(f"[TIMING] {func.__name__} 耗时: {end_time - start_time:.4f}秒")
-        return result
-    
-    @wraps(func)
-    def sync_wrapper(*args, **kwargs):
-        start_time = time.time()
-        result = func(*args, **kwargs)
-        end_time = time.time()
-        print(f"[TIMING] {func.__name__} 耗时: {end_time - start_time:.4f}秒")
-        return result
-     
-    if asyncio.iscoroutinefunction(func):
-        return async_wrapper
-    else:
-        return sync_wrapper
-
-
-
-def configure_logging():
-    """Configure logging for the application"""
-
-    # Reset any existing handlers to ensure clean configuration
-    for logger_name in ["uvicorn", "uvicorn.access", "uvicorn.error", "lightrag"]:
-        logger_instance = logging.getLogger(logger_name)
-        logger_instance.handlers = []
-        logger_instance.filters = []
-
-    # Get log directory path from environment variable or use current directory
-    log_dir = os.getenv("LOG_DIR", os.getcwd())
-    log_file_path = os.path.abspath(os.path.join(log_dir, "lightrag_demo.log"))
-
-    print(f"\nLightRAG demo log file: {log_file_path}\n")
-    os.makedirs(os.path.dirname(log_dir), exist_ok=True)
-
-    # Get log file max size and backup count from environment variables
-    log_max_bytes = int(os.getenv("LOG_MAX_BYTES", 10485760))  # Default 10MB
-    log_backup_count = int(os.getenv("LOG_BACKUP_COUNT", 5))  # Default 5 backups
-
-    logging.config.dictConfig(
-        {
-            "version": 1,
-            "disable_existing_loggers": False,
-            "formatters": {
-                "default": {
-                    "format": "%(levelname)s: %(message)s",
-                },
-                "detailed": {
-                    "format": "%(asctime)s - %(name)s - %(levelname)s - %(message)s",
-                },
-            },
-            "handlers": {
-                "console": {
-                    "formatter": "default",
-                    "class": "logging.StreamHandler",
-                    "stream": "ext://sys.stderr",
-                },
-                "file": {
-                    "formatter": "detailed",
-                    "class": "logging.handlers.RotatingFileHandler",
-                    "filename": log_file_path,
-                    "maxBytes": log_max_bytes,
-                    "backupCount": log_backup_count,
-                    "encoding": "utf-8",
-                },
-            },
-            "loggers": {
-                "lightrag": {
-                    "handlers": ["console", "file"],
-                    "level": "INFO",
-                    "propagate": False,
-                },
-            },
-        }
-    )
-
-    # Set the logger level to INFO
-    logger.setLevel(logging.INFO)
-    # Enable verbose debug if needed
-    set_verbose_debug(os.getenv("VERBOSE_DEBUG", "false").lower() == "true")
-
-
-
-
-
-async def initialize_rag():
-    WORKING_DIR = config().lightrag_working_dir
-    if not os.path.exists(WORKING_DIR):
-        os.makedirs(WORKING_DIR)
-    rag = LightRAG(
-        working_dir=WORKING_DIR,
-        embedding_func=openai_embed,
-        llm_model_func=openai_complete,
-        llm_model_name=config().lightrag_llm_model,
-    )
-
-    await rag.initialize_storages()
-    await initialize_pipeline_status()
-
-    return rag
-
-
-@timeit_decorator
-async def main(input_str,mode='hybrid'):
-    WORKING_DIR = config().lightrag_working_dir
-    KNOWLEDGE_BASE_FILE = config().lightrag_knowledge_base_file
-    # Check if OPENAI_API_KEY environment variable exists
-    if not os.getenv("OPENAI_API_KEY"):
-        print(
-            "Error: OPENAI_API_KEY environment variable is not set. Please set this variable before running the program."
-        )
-        print("You can set the environment variable by running:")
-        print("  export OPENAI_API_KEY='your-openai-api-key'")
-        return  # Exit the async function
-
-    try:
-        # Clear old data files
-        files_to_delete = [
-            # "graph_chunk_entity_relation.graphml",
-            # "kv_store_doc_status.json",
-            # "kv_store_full_docs.json",
-            # "kv_store_text_chunks.json",
-            # "vdb_chunks.json",
-            # "vdb_entities.json",
-            # "vdb_relationships.json",
-        ]
-
-        for file in files_to_delete:
-            file_path = os.path.join(WORKING_DIR, file)
-            if os.path.exists(file_path):
-                os.remove(file_path)
-                print(f"Deleting old file:: {file_path}")
-
-        # Initialize RAG instance
-        rag = await initialize_rag()
-
-        # Test embedding function
-        test_text = ["This is a test string for embedding."]
-        embedding = await rag.embedding_func(test_text)
-        embedding_dim = embedding.shape[1]
-        print("\n=======================")
-        print("Test embedding function")
-        print("========================")
-        print(f"Test dict: {test_text}")
-        print(f"Detected embedding dimension: {embedding_dim}\n\n")
-
-        with open(KNOWLEDGE_BASE_FILE, "r", encoding="utf-8") as f:
-            await rag.ainsert(f.read())
-        result_list = []
-        
-        print("Query mode: ", mode)  # for m in ['naive', 'local', 'global', 'hybrid']: 
-
-        str = await rag.aquery(
-            input_str, param=QueryParam(mode=mode)
-        )
-        result_list.append(str)
-        print(str)
-        return result_list
-            
-    except Exception as e:
-        print(f"An error occurred: {e}")
-    finally:
-        if rag:
-            await rag.finalize_storages()
-
-
-def run_demo(str,mode='hybrid'):
-    # Configure logging before running the main function
-    configure_logging()
-    print("\n============ Initializing RAG storage ============")
-    res = asyncio.run(main(str,mode))
-    print("\nDone!")
-    return res
-
-if __name__ == "__main__":
-    configure_logging()
-    print("\n============ Initializing RAG storage ============")
-<<<<<<< HEAD
-    res = asyncio.run(main("请讲讲 Scrooge 的人物关系"))
-=======
-    res = asyncio.run(main("描述一下非洲生物安全态势"))
->>>>>>> 5d1ce6bc
-    print("\nDone! ")
-
+import os
+import asyncio
+import logging
+import logging.config
+from lightrag import LightRAG, QueryParam
+from lightrag.llm.openai import openai_complete, openai_embed
+from lightrag.kg.shared_storage import initialize_pipeline_status
+from lightrag.utils import logger, set_verbose_debug
+from functools import wraps
+import time
+from utils import config
+
+
+
+# grok-3
+os.environ["OPENAI_API_KEY"] = config().lightrag_llm_key
+os.environ["OPENAI_API_BASE"] = config().lightrag_llm_url
+
+def timeit_decorator(func):
+    """用于测量函数执行时间的装饰器"""
+    @wraps(func)
+    async def async_wrapper(*args, **kwargs):
+        start_time = time.time()
+        result = await func(*args, **kwargs)
+        end_time = time.time()
+        print(f"[TIMING] {func.__name__} 耗时: {end_time - start_time:.4f}秒")
+        return result
+    
+    @wraps(func)
+    def sync_wrapper(*args, **kwargs):
+        start_time = time.time()
+        result = func(*args, **kwargs)
+        end_time = time.time()
+        print(f"[TIMING] {func.__name__} 耗时: {end_time - start_time:.4f}秒")
+        return result
+     
+    if asyncio.iscoroutinefunction(func):
+        return async_wrapper
+    else:
+        return sync_wrapper
+
+
+
+def configure_logging():
+    """Configure logging for the application"""
+
+    # Reset any existing handlers to ensure clean configuration
+    for logger_name in ["uvicorn", "uvicorn.access", "uvicorn.error", "lightrag"]:
+        logger_instance = logging.getLogger(logger_name)
+        logger_instance.handlers = []
+        logger_instance.filters = []
+
+    # Get log directory path from environment variable or use current directory
+    log_dir = os.getenv("LOG_DIR", os.getcwd())
+    log_file_path = os.path.abspath(os.path.join(log_dir, "lightrag_demo.log"))
+
+    print(f"\nLightRAG demo log file: {log_file_path}\n")
+    os.makedirs(os.path.dirname(log_dir), exist_ok=True)
+
+    # Get log file max size and backup count from environment variables
+    log_max_bytes = int(os.getenv("LOG_MAX_BYTES", 10485760))  # Default 10MB
+    log_backup_count = int(os.getenv("LOG_BACKUP_COUNT", 5))  # Default 5 backups
+
+    logging.config.dictConfig(
+        {
+            "version": 1,
+            "disable_existing_loggers": False,
+            "formatters": {
+                "default": {
+                    "format": "%(levelname)s: %(message)s",
+                },
+                "detailed": {
+                    "format": "%(asctime)s - %(name)s - %(levelname)s - %(message)s",
+                },
+            },
+            "handlers": {
+                "console": {
+                    "formatter": "default",
+                    "class": "logging.StreamHandler",
+                    "stream": "ext://sys.stderr",
+                },
+                "file": {
+                    "formatter": "detailed",
+                    "class": "logging.handlers.RotatingFileHandler",
+                    "filename": log_file_path,
+                    "maxBytes": log_max_bytes,
+                    "backupCount": log_backup_count,
+                    "encoding": "utf-8",
+                },
+            },
+            "loggers": {
+                "lightrag": {
+                    "handlers": ["console", "file"],
+                    "level": "INFO",
+                    "propagate": False,
+                },
+            },
+        }
+    )
+
+    # Set the logger level to INFO
+    logger.setLevel(logging.INFO)
+    # Enable verbose debug if needed
+    set_verbose_debug(os.getenv("VERBOSE_DEBUG", "false").lower() == "true")
+
+
+
+
+
+async def initialize_rag():
+    WORKING_DIR = config().lightrag_working_dir
+    if not os.path.exists(WORKING_DIR):
+        os.makedirs(WORKING_DIR)
+    rag = LightRAG(
+        working_dir=WORKING_DIR,
+        embedding_func=openai_embed,
+        llm_model_func=openai_complete,
+        llm_model_name=config().lightrag_llm_model,
+    )
+
+    await rag.initialize_storages()
+    await initialize_pipeline_status()
+
+    return rag
+
+
+@timeit_decorator
+async def main(input_str,mode='hybrid'):
+    WORKING_DIR = config().lightrag_working_dir
+    KNOWLEDGE_BASE_FILE = config().lightrag_knowledge_base_file
+    # Check if OPENAI_API_KEY environment variable exists
+    if not os.getenv("OPENAI_API_KEY"):
+        print(
+            "Error: OPENAI_API_KEY environment variable is not set. Please set this variable before running the program."
+        )
+        print("You can set the environment variable by running:")
+        print("  export OPENAI_API_KEY='your-openai-api-key'")
+        return  # Exit the async function
+
+    try:
+        # Clear old data files
+        files_to_delete = [
+            # "graph_chunk_entity_relation.graphml",
+            # "kv_store_doc_status.json",
+            # "kv_store_full_docs.json",
+            # "kv_store_text_chunks.json",
+            # "vdb_chunks.json",
+            # "vdb_entities.json",
+            # "vdb_relationships.json",
+        ]
+
+        for file in files_to_delete:
+            file_path = os.path.join(WORKING_DIR, file)
+            if os.path.exists(file_path):
+                os.remove(file_path)
+                print(f"Deleting old file:: {file_path}")
+
+        # Initialize RAG instance
+        rag = await initialize_rag()
+
+        # Test embedding function
+        test_text = ["This is a test string for embedding."]
+        embedding = await rag.embedding_func(test_text)
+        embedding_dim = embedding.shape[1]
+        print("\n=======================")
+        print("Test embedding function")
+        print("========================")
+        print(f"Test dict: {test_text}")
+        print(f"Detected embedding dimension: {embedding_dim}\n\n")
+
+        with open(KNOWLEDGE_BASE_FILE, "r", encoding="utf-8") as f:
+            await rag.ainsert(f.read())
+        result_list = []
+        
+        print("Query mode: ", mode)  # for m in ['naive', 'local', 'global', 'hybrid']: 
+
+        str = await rag.aquery(
+            input_str, param=QueryParam(mode=mode)
+        )
+        result_list.append(str)
+        print(str)
+        return result_list
+            
+    except Exception as e:
+        print(f"An error occurred: {e}")
+    finally:
+        if rag:
+            await rag.finalize_storages()
+
+
+def run_demo(str,mode='hybrid'):
+    # Configure logging before running the main function
+    configure_logging()
+    print("\n============ Initializing RAG storage ============")
+    res = asyncio.run(main(str,mode))
+    print("\nDone!")
+    return res
+
+if __name__ == "__main__":
+    configure_logging()
+    print("\n============ Initializing RAG storage ============")
+    res = asyncio.run(main("描述一下非洲生物安全态势"))
+    print("\nDone! ")
+